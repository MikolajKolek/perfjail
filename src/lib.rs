--- conflicted
+++ resolved
@@ -20,12 +20,7 @@
 
     use crate::process::execution_result::ExitReason::Exited;
     use crate::process::{ExecutionResult, ExitReason, ExitStatus};
-<<<<<<< HEAD
-    use crate::process::Feature::TIME_MEASUREMENT;
-    use crate::process::Feature::PTRACE;
-=======
     use crate::process::Feature::{MEMORY_MEASUREMENT, TIME_MEASUREMENT};
->>>>>>> 9c6c49f0
     use crate::process::jail::Feature::PERF;
     use crate::process::jail::Perfjail;
 
@@ -39,11 +34,7 @@
         let child = Perfjail::new("tests/bud")
             .stdin(input_file.as_fd())
             .stdout(output_file.as_fd())
-<<<<<<< HEAD
-            .features(PERF | TIME_MEASUREMENT | PTRACE)
-=======
             .features(PERF | TIME_MEASUREMENT | MEMORY_MEASUREMENT)
->>>>>>> 9c6c49f0
             .measured_time_limit(Duration::from_millis(500))
             .spawn()
             .unwrap();
