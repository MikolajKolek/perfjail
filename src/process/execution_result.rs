--- conflicted
+++ resolved
@@ -38,21 +38,12 @@
     ///
     /// This value is returned only if the [`PERF`](crate::process::Feature::PERF) feature flag is enabled.
     pub measured_time: Option<Duration>,
-<<<<<<< HEAD
-    /// The amount of real time passed during the execution of the child program.
-    pub real_time: Option<Duration>,
-    /// The amount of user time passed during the execution of the child program.
-    pub user_time: Option<Duration>,
-    /// The amount of system time passed during the execution of the child program.
-    pub system_time: Option<Duration>,
-=======
     /// The peak amount of memory (stack and heap, as measured by the `/proc/<pid>/status` VmPeak value)
     /// the child has used.
     ///
     /// This value is returned only if the [`MEMORY_MEASUREMENT`](crate::process::Feature::MEMORY_MEASUREMENT)
     /// feature flag is enabled.
     pub memory_usage_kibibytes: Option<u64>,
->>>>>>> 9c6c49f0
 }
 
 /// A list of possible rules violations and run errors that can occur during the running of the child program.
@@ -113,10 +104,7 @@
             real_time: None,
             user_time: None,
             system_time: None,
-<<<<<<< HEAD
-=======
             memory_usage_kibibytes: None,
->>>>>>> 9c6c49f0
         }
     }
 
@@ -148,8 +136,6 @@
 
     pub(crate) fn set_system_time(&mut self, system_time: Duration) {
         self.system_time = Some(system_time)
-<<<<<<< HEAD
-=======
     }
 
     pub(crate) fn set_instructions_used(&mut self, instructions_used: i64) {
@@ -161,6 +147,5 @@
 
     pub(crate) fn set_memory_usage_kibibytes(&mut self, memory_usage_kibibytes: u64) {
         self.memory_usage_kibibytes = Some(memory_usage_kibibytes)
->>>>>>> 9c6c49f0
     }
 }