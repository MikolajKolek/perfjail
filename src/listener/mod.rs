--- conflicted
+++ resolved
@@ -6,11 +6,8 @@
 
 pub(crate) mod perf;
 pub(crate) mod time_limit;
-<<<<<<< HEAD
 pub(crate) mod ptrace;
-=======
 pub(crate) mod memory;
->>>>>>> 9c6c49f0
 
 pub(crate) trait Listener: Debug {
     fn requires_timeout(&self, settings: &ExecutionSettings) -> bool;
